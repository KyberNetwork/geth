// Copyright 2014 The go-ethereum Authors
// This file is part of the go-ethereum library.
//
// The go-ethereum library is free software: you can redistribute it and/or modify
// it under the terms of the GNU Lesser General Public License as published by
// the Free Software Foundation, either version 3 of the License, or
// (at your option) any later version.
//
// The go-ethereum library is distributed in the hope that it will be useful,
// but WITHOUT ANY WARRANTY; without even the implied warranty of
// MERCHANTABILITY or FITNESS FOR A PARTICULAR PURPOSE. See the
// GNU Lesser General Public License for more details.
//
// You should have received a copy of the GNU Lesser General Public License
// along with the go-ethereum library. If not, see <http://www.gnu.org/licenses/>.

// Package eth implements the Ethereum protocol.
package eth

import (
	"errors"
	"fmt"
	"math/big"
	"runtime"
	"sync"

	"github.com/ethereum/go-ethereum/accounts"
	"github.com/ethereum/go-ethereum/common"
	"github.com/ethereum/go-ethereum/common/hexutil"
	"github.com/ethereum/go-ethereum/consensus"
	"github.com/ethereum/go-ethereum/core"
	"github.com/ethereum/go-ethereum/core/bloombits"
	"github.com/ethereum/go-ethereum/core/rawdb"
	"github.com/ethereum/go-ethereum/core/state/pruner"
	"github.com/ethereum/go-ethereum/core/txpool"
	"github.com/ethereum/go-ethereum/core/txpool/blobpool"
	"github.com/ethereum/go-ethereum/core/txpool/legacypool"
	"github.com/ethereum/go-ethereum/core/types"
	"github.com/ethereum/go-ethereum/core/vm"
	"github.com/ethereum/go-ethereum/eth/downloader"
	"github.com/ethereum/go-ethereum/eth/ethconfig"
	"github.com/ethereum/go-ethereum/eth/gasprice"
	"github.com/ethereum/go-ethereum/eth/protocols/eth"
	"github.com/ethereum/go-ethereum/eth/protocols/snap"
	"github.com/ethereum/go-ethereum/ethdb"
	"github.com/ethereum/go-ethereum/event"
	"github.com/ethereum/go-ethereum/internal/ethapi"
	"github.com/ethereum/go-ethereum/internal/shutdowncheck"
	"github.com/ethereum/go-ethereum/log"
	"github.com/ethereum/go-ethereum/miner"
	"github.com/ethereum/go-ethereum/node"
	"github.com/ethereum/go-ethereum/p2p"
	"github.com/ethereum/go-ethereum/p2p/dnsdisc"
	"github.com/ethereum/go-ethereum/p2p/enode"
	"github.com/ethereum/go-ethereum/params"
	"github.com/ethereum/go-ethereum/rlp"
	"github.com/ethereum/go-ethereum/rpc"
)

// Config contains the configuration options of the ETH protocol.
// Deprecated: use ethconfig.Config instead.
type Config = ethconfig.Config

// Ethereum implements the Ethereum full node service.
type Ethereum struct {
	config *ethconfig.Config

	// Handlers
	txPool *txpool.TxPool

	blockchain         *core.BlockChain
	handler            *handler
	ethDialCandidates  enode.Iterator
	snapDialCandidates enode.Iterator

	// DB interfaces
	chainDb ethdb.Database // Block chain database

	eventMux       *event.TypeMux
	engine         consensus.Engine
	accountManager *accounts.Manager

	bloomRequests     chan chan *bloombits.Retrieval // Channel receiving bloom data retrieval requests
	bloomIndexer      *core.ChainIndexer             // Bloom indexer operating during block imports
	closeBloomHandler chan struct{}

	APIBackend *EthAPIBackend

	miner    *miner.Miner
	gasPrice *big.Int

	networkID     uint64
	netRPCService *ethapi.NetAPI

	p2pServer *p2p.Server

	lock sync.RWMutex // Protects the variadic fields (e.g. gas price and etherbase)

	shutdownTracker *shutdowncheck.ShutdownTracker // Tracks if and when the node has shutdown ungracefully
}

// New creates a new Ethereum object (including the
// initialisation of the common Ethereum object)
func New(stack *node.Node, config *ethconfig.Config) (*Ethereum, error) {
	// Ensure configuration values are compatible and sane
	if config.SyncMode == downloader.LightSync {
		return nil, errors.New("can't run eth.Ethereum in light sync mode, light mode has been deprecated")
	}
	if !config.SyncMode.IsValid() {
		return nil, fmt.Errorf("invalid sync mode %d", config.SyncMode)
	}
	if config.Miner.GasPrice == nil || config.Miner.GasPrice.Cmp(common.Big0) <= 0 {
		log.Warn("Sanitizing invalid miner gas price", "provided", config.Miner.GasPrice, "updated", ethconfig.Defaults.Miner.GasPrice)
		config.Miner.GasPrice = new(big.Int).Set(ethconfig.Defaults.Miner.GasPrice)
	}
	if config.NoPruning && config.TrieDirtyCache > 0 {
		if config.SnapshotCache > 0 {
			config.TrieCleanCache += config.TrieDirtyCache * 3 / 5
			config.SnapshotCache += config.TrieDirtyCache * 2 / 5
		} else {
			config.TrieCleanCache += config.TrieDirtyCache
		}
		config.TrieDirtyCache = 0
	}
	log.Info("Allocated trie memory caches", "clean", common.StorageSize(config.TrieCleanCache)*1024*1024, "dirty", common.StorageSize(config.TrieDirtyCache)*1024*1024)

	// Assemble the Ethereum object
	chainDb, err := stack.OpenDatabaseWithFreezer("chaindata", config.DatabaseCache, config.DatabaseHandles, config.DatabaseFreezer, "eth/db/chaindata/", false)
	if err != nil {
		return nil, err
	}
	scheme, err := rawdb.ParseStateScheme(config.StateScheme, chainDb)
	if err != nil {
		return nil, err
	}
	// Try to recover offline state pruning only in hash-based.
	if scheme == rawdb.HashScheme {
		if err := pruner.RecoverPruning(stack.ResolvePath(""), chainDb); err != nil {
			log.Error("Failed to recover state", "error", err)
		}
	}
	// Transfer mining-related config to the ethash config.
	chainConfig, err := core.LoadChainConfig(chainDb, config.Genesis)
	if err != nil {
		return nil, err
	}
	engine, err := ethconfig.CreateConsensusEngine(chainConfig, chainDb)
	if err != nil {
		return nil, err
	}
	networkID := config.NetworkId
	if networkID == 0 {
		networkID = chainConfig.ChainID.Uint64()
	}
	eth := &Ethereum{
		config:            config,
		chainDb:           chainDb,
		eventMux:          stack.EventMux(),
		accountManager:    stack.AccountManager(),
		engine:            engine,
		closeBloomHandler: make(chan struct{}),
		networkID:         networkID,
		gasPrice:          config.Miner.GasPrice,
		bloomRequests:     make(chan chan *bloombits.Retrieval),
		bloomIndexer:      core.NewBloomIndexer(chainDb, params.BloomBitsBlocks, params.BloomConfirms),
		p2pServer:         stack.Server(),
		shutdownTracker:   shutdowncheck.NewShutdownTracker(chainDb),
	}
	bcVersion := rawdb.ReadDatabaseVersion(chainDb)
	var dbVer = "<nil>"
	if bcVersion != nil {
		dbVer = fmt.Sprintf("%d", *bcVersion)
	}
	log.Info("Initialising Ethereum protocol", "network", networkID, "dbversion", dbVer)

	if !config.SkipBcVersionCheck {
		if bcVersion != nil && *bcVersion > core.BlockChainVersion {
			return nil, fmt.Errorf("database version is v%d, Geth %s only supports v%d", *bcVersion, params.VersionWithMeta, core.BlockChainVersion)
		} else if bcVersion == nil || *bcVersion < core.BlockChainVersion {
			if bcVersion != nil { // only print warning on upgrade, not on init
				log.Warn("Upgrade blockchain database version", "from", dbVer, "to", core.BlockChainVersion)
			}
			rawdb.WriteDatabaseVersion(chainDb, core.BlockChainVersion)
		}
	}
	var (
		vmConfig = vm.Config{
			EnablePreimageRecording: config.EnablePreimageRecording,
		}
		cacheConfig = &core.CacheConfig{
			TrieCleanLimit:      config.TrieCleanCache,
			TrieCleanNoPrefetch: config.NoPrefetch,
			TrieDirtyLimit:      config.TrieDirtyCache,
			TrieDirtyDisabled:   config.NoPruning,
			TrieTimeLimit:       config.TrieTimeout,
			SnapshotLimit:       config.SnapshotCache,
			Preimages:           config.Preimages,
			StateHistory:        config.StateHistory,
			StateScheme:         scheme,
		}
	)
	// Override the chain config with provided settings.
	var overrides core.ChainOverrides
	if config.OverrideCancun != nil {
		overrides.OverrideCancun = config.OverrideCancun
	}
	if config.OverrideVerkle != nil {
		overrides.OverrideVerkle = config.OverrideVerkle
	}
	// TODO (MariusVanDerWijden) get rid of shouldPreserve in a follow-up PR
	shouldPreserve := func(header *types.Header) bool {
		return false
	}
	eth.blockchain, err = core.NewBlockChain(chainDb, cacheConfig, config.Genesis, &overrides, eth.engine, vmConfig, shouldPreserve, &config.TransactionHistory)
	if err != nil {
		return nil, err
	}
	eth.bloomIndexer.Start(eth.blockchain)

	if config.BlobPool.Datadir != "" {
		config.BlobPool.Datadir = stack.ResolvePath(config.BlobPool.Datadir)
	}
	blobPool := blobpool.New(config.BlobPool, eth.blockchain)

	if config.TxPool.Journal != "" {
		config.TxPool.Journal = stack.ResolvePath(config.TxPool.Journal)
	}
	legacyPool := legacypool.New(config.TxPool, eth.blockchain)

	eth.txPool, err = txpool.New(config.TxPool.PriceLimit, eth.blockchain, []txpool.SubPool{legacyPool, blobPool})
	if err != nil {
		return nil, err
	}
	// Permit the downloader to use the trie cache allowance during fast sync
	cacheLimit := cacheConfig.TrieCleanLimit + cacheConfig.TrieDirtyLimit + cacheConfig.SnapshotLimit
	if eth.handler, err = newHandler(&handlerConfig{
		NodeID:         eth.p2pServer.Self().ID(),
		Database:       chainDb,
		Chain:          eth.blockchain,
		TxPool:         eth.txPool,
		Network:        networkID,
		Sync:           config.SyncMode,
		BloomCache:     uint64(cacheLimit),
		EventMux:       eth.eventMux,
		RequiredBlocks: config.RequiredBlocks,
	}); err != nil {
		return nil, err
	}

	eth.miner = miner.New(eth, config.Miner, eth.engine)
	eth.miner.SetExtra(makeExtraData(config.Miner.ExtraData))

	eth.APIBackend = &EthAPIBackend{stack.Config().ExtRPCEnabled(), stack.Config().AllowUnprotectedTxs, eth, nil}
	if eth.APIBackend.allowUnprotectedTxs {
		log.Info("Unprotected transactions allowed")
	}
	gpoParams := config.GPO
	if gpoParams.Default == nil {
		gpoParams.Default = config.Miner.GasPrice
	}
	eth.APIBackend.gpo = gasprice.NewOracle(eth.APIBackend, gpoParams)

	// Setup DNS discovery iterators.
	dnsclient := dnsdisc.NewClient(dnsdisc.Config{})
	eth.ethDialCandidates, err = dnsclient.NewIterator(eth.config.EthDiscoveryURLs...)
	if err != nil {
		return nil, err
	}
	eth.snapDialCandidates, err = dnsclient.NewIterator(eth.config.SnapDiscoveryURLs...)
	if err != nil {
		return nil, err
	}

	// Start the RPC service
	eth.netRPCService = ethapi.NewNetAPI(eth.p2pServer, networkID)

	// Register the backend on the node
	stack.RegisterAPIs(eth.APIs())
	stack.RegisterProtocols(eth.Protocols())
	stack.RegisterLifecycle(eth)

	// Successful startup; push a marker and check previous unclean shutdowns.
	eth.shutdownTracker.MarkStartup()

	return eth, nil
}

func makeExtraData(extra []byte) []byte {
	if len(extra) == 0 {
		// create default extradata
		extra, _ = rlp.EncodeToBytes([]interface{}{
			uint(params.VersionMajor<<16 | params.VersionMinor<<8 | params.VersionPatch),
			"geth",
			runtime.Version(),
			runtime.GOOS,
		})
	}
	if uint64(len(extra)) > params.MaximumExtraDataSize {
		log.Warn("Miner extra data exceed limit", "extra", hexutil.Bytes(extra), "limit", params.MaximumExtraDataSize)
		extra = nil
	}
	return extra
}

// APIs return the collection of RPC services the ethereum package offers.
// NOTE, some of these services probably need to be moved to somewhere else.
func (s *Ethereum) APIs() []rpc.API {
	apis := ethapi.GetAPIs(s.APIBackend)

	// Append any APIs exposed explicitly by the consensus engine
	apis = append(apis, s.engine.APIs(s.BlockChain())...)

	// Append all the local APIs and return
	return append(apis, []rpc.API{
		{
			Namespace: "miner",
			Service:   NewMinerAPI(s),
		}, {
			Namespace: "eth",
			Service:   downloader.NewDownloaderAPI(s.handler.downloader, s.blockchain, s.eventMux),
		}, {
			Namespace: "admin",
			Service:   NewAdminAPI(s),
		}, {
			Namespace: "debug",
			Service:   NewDebugAPI(s),
		}, {
			Namespace: "net",
			Service:   s.netRPCService,
		},
		{
			Namespace: "eth",
			Service:   NewSimulationAPI(s),
		},
	}...)
}

func (s *Ethereum) ResetWithGenesisBlock(gb *types.Block) {
	s.blockchain.ResetWithGenesisBlock(gb)
}

func (s *Ethereum) Miner() *miner.Miner { return s.miner }

func (s *Ethereum) AccountManager() *accounts.Manager  { return s.accountManager }
func (s *Ethereum) BlockChain() *core.BlockChain       { return s.blockchain }
func (s *Ethereum) TxPool() *txpool.TxPool             { return s.txPool }
func (s *Ethereum) EventMux() *event.TypeMux           { return s.eventMux }
func (s *Ethereum) Engine() consensus.Engine           { return s.engine }
func (s *Ethereum) ChainDb() ethdb.Database            { return s.chainDb }
func (s *Ethereum) IsListening() bool                  { return true } // Always listening
func (s *Ethereum) Downloader() *downloader.Downloader { return s.handler.downloader }
func (s *Ethereum) Synced() bool                       { return s.handler.synced.Load() }
func (s *Ethereum) SetSynced()                         { s.handler.enableSyncedFeatures() }
func (s *Ethereum) ArchiveMode() bool                  { return s.config.NoPruning }
func (s *Ethereum) BloomIndexer() *core.ChainIndexer   { return s.bloomIndexer }
<<<<<<< HEAD
func (s *Ethereum) Merger() *consensus.Merger          { return s.merger }
func (s *Ethereum) SyncMode() downloader.SyncMode {
	mode, _ := s.handler.chainSync.modeAndLocalHead()
	return mode
}
func (s *Ethereum) Config() *ethconfig.Config {
	return s.config
}
=======
>>>>>>> 3c26ffeb

// Protocols returns all the currently configured
// network protocols to start.
func (s *Ethereum) Protocols() []p2p.Protocol {
	protos := eth.MakeProtocols((*ethHandler)(s.handler), s.networkID, s.ethDialCandidates)
	if s.config.SnapshotCache > 0 {
		protos = append(protos, snap.MakeProtocols((*snapHandler)(s.handler), s.snapDialCandidates)...)
	}
	return protos
}

// Start implements node.Lifecycle, starting all internal goroutines needed by the
// Ethereum protocol implementation.
func (s *Ethereum) Start() error {
	eth.StartENRUpdater(s.blockchain, s.p2pServer.LocalNode())

	// Start the bloom bits servicing goroutines
	s.startBloomHandlers(params.BloomBitsBlocks)

	// Regularly update shutdown marker
	s.shutdownTracker.Start()

	// Figure out a max peers count based on the server limits
	maxPeers := s.p2pServer.MaxPeers
	if s.config.LightServ > 0 {
		if s.config.LightPeers >= s.p2pServer.MaxPeers {
			return fmt.Errorf("invalid peer config: light peer count (%d) >= total peer count (%d)", s.config.LightPeers, s.p2pServer.MaxPeers)
		}
		maxPeers -= s.config.LightPeers
	}
	// Start the networking layer and the light server if requested
	s.handler.Start(maxPeers)
	return nil
}

// Stop implements node.Lifecycle, terminating all internal goroutines used by the
// Ethereum protocol.
func (s *Ethereum) Stop() error {
	// Stop all the peer-related stuff first.
	s.ethDialCandidates.Close()
	s.snapDialCandidates.Close()
	s.handler.Stop()

	// Then stop everything else.
	s.bloomIndexer.Close()
	close(s.closeBloomHandler)
	s.txPool.Close()
	s.blockchain.Stop()
	s.engine.Close()

	// Clean shutdown marker as the last thing before closing db
	s.shutdownTracker.Stop()

	s.chainDb.Close()
	s.eventMux.Stop()

	return nil
}

// SyncMode retrieves the current sync mode, either explicitly set, or derived
// from the chain status.
func (s *Ethereum) SyncMode() downloader.SyncMode {
	// If we're in snap sync mode, return that directly
	if s.handler.snapSync.Load() {
		return downloader.SnapSync
	}
	// We are probably in full sync, but we might have rewound to before the
	// snap sync pivot, check if we should re-enable snap sync.
	head := s.blockchain.CurrentBlock()
	if pivot := rawdb.ReadLastPivotNumber(s.chainDb); pivot != nil {
		if head.Number.Uint64() < *pivot {
			return downloader.SnapSync
		}
	}
	// We are in a full sync, but the associated head state is missing. To complete
	// the head state, forcefully rerun the snap sync. Note it doesn't mean the
	// persistent state is corrupted, just mismatch with the head block.
	if !s.blockchain.HasState(head.Root) {
		log.Info("Reenabled snap sync as chain is stateless")
		return downloader.SnapSync
	}
	// Nope, we're really full syncing
	return downloader.FullSync
}<|MERGE_RESOLUTION|>--- conflicted
+++ resolved
@@ -353,17 +353,9 @@
 func (s *Ethereum) SetSynced()                         { s.handler.enableSyncedFeatures() }
 func (s *Ethereum) ArchiveMode() bool                  { return s.config.NoPruning }
 func (s *Ethereum) BloomIndexer() *core.ChainIndexer   { return s.bloomIndexer }
-<<<<<<< HEAD
-func (s *Ethereum) Merger() *consensus.Merger          { return s.merger }
-func (s *Ethereum) SyncMode() downloader.SyncMode {
-	mode, _ := s.handler.chainSync.modeAndLocalHead()
-	return mode
-}
 func (s *Ethereum) Config() *ethconfig.Config {
 	return s.config
 }
-=======
->>>>>>> 3c26ffeb
 
 // Protocols returns all the currently configured
 // network protocols to start.
